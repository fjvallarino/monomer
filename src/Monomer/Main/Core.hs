{-|
Module      : Monomer.Main.Core
Copyright   : (c) 2018 Francisco Vallarino
License     : BSD-3-Clause (see the LICENSE file)
Maintainer  : fjvallarino@gmail.com
Stability   : experimental
Portability : non-portable

Core glue for running an application.
-}
{-# LANGUAGE FlexibleContexts #-}
{-# LANGUAGE LambdaCase #-}
{-# LANGUAGE RecordWildCards #-}
{-# LANGUAGE Strict #-}

module Monomer.Main.Core (
  AppEventResponse(..),
  AppEventHandler(..),
  AppUIBuilder(..),
  startApp
) where

import Control.Concurrent
import Control.Concurrent.STM.TChan (TChan, newTChanIO, readTChan, writeTChan)
import Control.Exception
import Control.Lens ((&), (^.), (.=), (.~), _2, use)
import Control.Monad (unless, void, when)
import Control.Monad.Extra
import Control.Monad.State
import Control.Monad.STM (atomically)
import Data.Default
import Data.Maybe
import Data.Map (Map)
import Data.List (foldl')
import Data.Text (Text)
import Data.Time
import Data.Time.Clock.POSIX (utcTimeToPOSIXSeconds)
import Data.Word (Word32)
import Debug.RecoverRTTI (anythingToString)
import Graphics.GL

import qualified Data.Map as Map
import qualified Data.Sequence as Seq
import qualified Data.Text as T
import qualified Foreign.Store as FS
import qualified SDL

import Monomer.Core
import Monomer.Core.Combinators
import Monomer.Event
import Monomer.Main.Handlers
import Monomer.Main.Platform
import Monomer.Main.Types
import Monomer.Main.Util
import Monomer.Main.WidgetTask
import Monomer.Graphics
import Monomer.Helper (catchAny, putStrLnErr, isGhciRunning)
import Monomer.Widgets.Composite

import qualified Monomer.Lens as L

{-|
Type of response an App event handler can return, with __s__ being the model and
__e__ the user's event type.
-}
type AppEventResponse s e = EventResponse s e s e

-- | Type of an App event handler.
type AppEventHandler s e
  = WidgetEnv s e            -- ^ The widget environment.
  -> WidgetNode s e          -- ^ The root node of the application.
  -> s                       -- ^ The application's model.
  -> e                       -- ^ The event to handle.
  -> [AppEventResponse s e]  -- ^ The list of requested actions.

-- | Type of the function responsible of creating the App UI.
type AppUIBuilder s e = UIBuilder s e

-- | Updated information for the current step of the event loop.
data MainLoopArgs sp e ep = MainLoopArgs {
  _mlIsGhci :: Bool,
  _mlOS :: Text,
  _mlTheme :: Theme,
  _mlAppStartTs :: Millisecond,
  _mlMaxFps :: Int,
  _mlLatestRenderTs :: Millisecond,
  _mlFrameStartTs :: Millisecond,
  _mlFrameAccumTs :: Millisecond,
  _mlFrameCount :: Int,
  _mlExitEvents :: [e],
  _mlWidgetRoot :: WidgetNode sp ep,
  _mlWidgetShared :: MVar (Map Text WidgetShared)
}

-- | State information for the rendering thread.
data RenderState s e = RenderState {
  _rstDpr :: Double,
  _rstWidgetEnv :: WidgetEnv s e,
  _rstRootNode :: WidgetNode s e
}

{-|
Information for hot reload of an application running on ghci.

When running in interpreted mode, SDL initialization and window creation data
will be reused on further code updates.
-}
data MonomerReloadData s e = MonomerReloadData {
  -- | The active window.
  _mrdWindow :: !SDL.Window,
  -- | The OpenGL context associated to the window.
  _mrdGlContext :: !SDL.GLContext,
  -- | The latest context.
  _mrdMonomerCtx :: !(MonomerCtx s e),
  -- | The fingerprint of the model. Used to detect changes in the data type.
  _mrdModelFp :: !String,
  -- | The latest widget tree.
  _mrdRoot :: !(WidgetNode s e)
}

{-|
Runs an application, creating the UI with the provided function and initial
model, handling future events with the event handler.

Control will not be returned until the UI exits. This needs to be ran in the
main thread if using macOS.
-}
startApp
  :: (Eq s, WidgetModel s, WidgetEvent e)
  => s                    -- ^ The initial model.
  -> AppEventHandler s e  -- ^ The event handler.
  -> AppUIBuilder s e     -- ^ The UI builder.
  -> [AppConfig s e]      -- ^ The application config.
  -> IO ()                -- ^ The application action.
startApp newModel eventHandler uiBuilder configs = do
  isGhci <- isGhciRunning
  channel <- newTChanIO

  (model, oldRoot) <- retrieveModelAndRoot config newModel newRoot
  (window, glCtx, ctx) <- retrieveSDLWindow config channel model

  when isGhci $
    setReloadData (MonomerReloadData window glCtx ctx modelFp newRoot)

<<<<<<< HEAD
  resp <- runStateT (runAppLoop window glCtx channel oldRoot newRoot config) ctx

  -- Even when running on ghci, if exitApplication == True it means the user
  -- closed the window and it will need to be created again on reload.
  when (not isGhci || resp ^. _2 . L.exitApplication) $ do
    detroySDLWindow window
    resetReloadData
=======
  runStateT (runAppLoop window glCtx channel appWidget config) monomerCtx
  destroySDLWindow window
>>>>>>> d4270caa
  where
    config = mconcat configs
    compCfgs
      = (onInit <$> _apcInitEvent config)
      ++ (onDispose <$> _apcDisposeEvent config)
      ++ (onResize <$> _apcResizeEvent config)
    ~modelFp = anythingToString newModel
    newRoot = composite_ "app" id uiBuilder eventHandler compCfgs

runAppLoop
  :: (MonomerM sp ep m, Eq sp, WidgetEvent e, WidgetEvent ep)
  => SDL.Window
  -> SDL.GLContext
  -> TChan (RenderMsg sp ep)
  -> Maybe (WidgetNode sp ep)
  -> WidgetNode sp ep
  -> AppConfig s e
  -> m ()
runAppLoop window glCtx channel moldRoot newRoot config = do
  isGhci <- liftIO isGhciRunning
  dpr <- use L.dpr
  winSize <- use L.windowSize

  let useRenderThreadFlag = fromMaybe True (_apcUseRenderThread config)
  let useRenderThread = useRenderThreadFlag && rtsSupportsBoundThreads
  let maxFps = fromMaybe 60 (_apcMaxFps config)
  let fonts = _apcFonts config
  let theme = fromMaybe def (_apcTheme config)
  let exitEvents = _apcExitEvent config
  let mainBtn = fromMaybe BtnLeft (_apcMainButton config)
  let contextBtn = fromMaybe BtnRight (_apcContextButton config)

  appStartTs <- getCurrentTimestamp
  model <- use L.mainModel
  os <- liftIO getPlatform
  widgetSharedMVar <- liftIO $ newMVar Map.empty
  fontManager <- liftIO $ makeFontManager fonts dpr
  -- Restore previous state
  hovered <- getHoveredPath
  focused <- getFocusedPath
  overlay <- getOverlayPath
  dragged <- getDraggedMsgInfo

  let wenv = WidgetEnv {
    _weOs = os,
    _weDpr = dpr,
    _weIsGhci = isGhci,
    _weAppStartTs = appStartTs,
    _weFontManager = fontManager,
    _weFindBranchByPath = const Seq.empty,
    _weMainButton = mainBtn,
    _weContextButton = contextBtn,
    _weTheme = theme,
    _weWindowSize = winSize,
    _weWidgetShared = widgetSharedMVar,
    _weWidgetKeyMap = Map.empty,
    _weCursor = Nothing,
    _weHoveredPath = hovered,
    _weFocusedPath = focused,
    _weOverlayPath = overlay,
    _weDragStatus = dragged,
    _weMainBtnPress = Nothing,
    _weModel = model,
    _weInputStatus = def,
    _weTimestamp = 0,
    _weThemeChanged = False,
    _weInTopLayer = const True,
    _weLayoutDirection = LayoutNone,
    _weViewport = Rect 0 0 (winSize ^. L.w) (winSize ^. L.h),
    _weOffset = def
  }
  -- Need to handle result, because resize may be nededed
  let tmpRoot = newRoot
        & L.info . L.path .~ rootPath
        & L.info . L.widgetId .~ WidgetId (wenv ^. L.timestamp) rootPath
  let mergeNewRoot newRoot oldRoot = result where
        result = widgetMerge (newRoot ^. L.widget) wenv newRoot oldRoot
  let result = maybe (resultNode tmpRoot) (mergeNewRoot tmpRoot) moldRoot
  let appRoot = result ^. L.node
  let makeMainThreadRenderer = do
        renderer <- liftIO $ makeRenderer fonts dpr
        L.renderMethod .= Left renderer
        return RenderSetupSingle

  setupRes <- if useRenderThread
    then do
      stpChan <- liftIO newTChanIO

      liftIO . void . forkOS $
        {-
        The wenv and appRoot values are not used, since they are replaced
        during MsgInit. Kept to avoid issues with the Strict pragma.
        -}
        startRenderThread stpChan channel window glCtx fonts dpr wenv appRoot

      setupRes <- liftIO . atomically $ readTChan stpChan

      case setupRes of
        RenderSetupMakeCurrentFailed msg -> do
          liftIO . putStrLnErr $ "Setup of the rendering thread failed: " ++ msg
          liftIO . putStrLnErr $ "Falling back to rendering in the main thread. "
            ++ "The content may not be updated while resizing the window."

          makeMainThreadRenderer
        _ -> do
          return RenderSetupMulti
    else do
      makeMainThreadRenderer

  handleResourcesInit
  -- Rethink this
  (newWenv, newAppRoot, _) <-
    if isJust moldRoot
      then handleWidgetResult wenv True result
      else handleWidgetInit wenv appRoot

  {-
  Deferred initialization step to account for Widgets that rely on OpenGL. They
  need the Renderer to be setup before handleWidgetInit is called, and it is
  safer to initialize the watcher after this happens.
  -}
  case setupRes of
    RenderSetupMulti -> do
      liftIO . atomically $ writeTChan channel (MsgInit newWenv newAppRoot)

      unless (isLinux newWenv) $
        liftIO $ watchWindowResize channel
    _ -> return ()

  let loopArgs = MainLoopArgs {
    _mlIsGhci = isGhci,
    _mlOS = os,
    _mlTheme = theme,
    _mlMaxFps = maxFps,
    _mlAppStartTs = appStartTs,
    _mlLatestRenderTs = 0,
    _mlFrameStartTs = 0,
    _mlFrameAccumTs = 0,
    _mlFrameCount = 0,
    _mlExitEvents = exitEvents,
    _mlWidgetRoot = newAppRoot,
    _mlWidgetShared = widgetSharedMVar
  }

  L.mainModel .= _weModel newWenv

  mainLoop window fontManager config loopArgs

mainLoop
  :: (MonomerM sp ep m, WidgetEvent e)
  => SDL.Window
  -> FontManager
  -> AppConfig s e
  -> MainLoopArgs sp e ep
  -> m ()
mainLoop window fontManager config loopArgs = do
  let MainLoopArgs{..} = loopArgs

  startTs <- getElapsedTimestampSince _mlAppStartTs
  events <- SDL.pumpEvents >> SDL.pollEvents

  windowSize <- use L.windowSize
  dpr <- use L.dpr
  epr <- use L.epr
  currentModel <- use L.mainModel
  cursorIcon <- getCurrentCursorIcon
  hovered <- getHoveredPath
  focused <- getFocusedPath
  overlay <- getOverlayPath
  dragged <- getDraggedMsgInfo
  mainPress <- use L.mainBtnPress
  inputStatus <- use L.inputStatus
  mousePos <- liftIO $ getCurrentMousePos epr
  currWinSize <- liftIO $ getViewportSize window dpr
  prevRenderNeeded <- use L.renderRequested

  let Size rw rh = windowSize
  let ts = startTs - _mlFrameStartTs
  let eventsPayload = fmap SDL.eventPayload events
  let quit = SDL.QuitEvent `elem` eventsPayload

  let windowResized = currWinSize /= windowSize && isWindowResized eventsPayload
  let windowExposed = isWindowExposed eventsPayload
  let mouseEntered = isMouseEntered eventsPayload
  let invertX = fromMaybe False (_apcInvertWheelX config)
  let invertY = fromMaybe False (_apcInvertWheelY config)
  let convertCfg = ConvertEventsCfg _mlOS dpr epr invertX invertY
  let baseSystemEvents = convertEvents convertCfg mousePos eventsPayload

--  when newSecond $
--    liftIO . putStrLnErr $ "Frames: " ++ show _mlFrameCount

  when quit $
    L.exitApplication .= True

  when windowExposed $
    L.mainBtnPress .= Nothing

  let newSecond = _mlFrameAccumTs > 1000
  let mainBtn = fromMaybe BtnLeft (_apcMainButton config)
  let contextBtn = fromMaybe BtnRight (_apcContextButton config)
  let wenv = WidgetEnv {
    _weOs = _mlOS,
    _weDpr = dpr,
    _weIsGhci = _mlIsGhci,
    _weAppStartTs = _mlAppStartTs,
    _weFontManager = fontManager,
    _weFindBranchByPath = findChildBranchByPath wenv _mlWidgetRoot,
    _weMainButton = mainBtn,
    _weContextButton = contextBtn,
    _weTheme = _mlTheme,
    _weWindowSize = windowSize,
    _weWidgetShared = _mlWidgetShared,
    _weWidgetKeyMap = Map.empty,
    _weCursor = cursorIcon,
    _weHoveredPath = hovered,
    _weFocusedPath = focused,
    _weOverlayPath = overlay,
    _weDragStatus = dragged,
    _weMainBtnPress = mainPress,
    _weModel = currentModel,
    _weInputStatus = inputStatus,
    _weTimestamp = startTs,
    _weThemeChanged = False,
    _weInTopLayer = const True,
    _weLayoutDirection = LayoutNone,
    _weViewport = Rect 0 0 rw rh,
    _weOffset = def
  }
  -- Exit handler
  let baseWidgetId = _mlWidgetRoot ^. L.info . L.widgetId
  let exitMsgs = SendMessage baseWidgetId <$> _mlExitEvents
  let baseReqs
        | quit = Seq.fromList exitMsgs
        | otherwise = Seq.Empty
  let baseStep = (wenv, _mlWidgetRoot, Seq.empty)

  L.renderRequested .= False

  (rqWenv, rqRoot, _) <- handleRequests baseReqs baseStep
  (wtWenv, wtRoot, _) <- handleWidgetTasks rqWenv rqRoot
  (seWenv, seRoot, _) <- handleSystemEvents wtWenv wtRoot baseSystemEvents

  (newWenv, newRoot, _) <- if windowResized
    then do
      L.windowSize .= currWinSize
      handleResizeWidgets (seWenv, seRoot, Seq.empty)
    else return (seWenv, seRoot, Seq.empty)

  endTs <- getElapsedTimestampSince _mlAppStartTs

  -- Rendering
  renderCurrentReq <- checkRenderCurrent startTs _mlLatestRenderTs

  let actionEvt = any isActionEvent eventsPayload
  let windowRenderEvt = windowResized || any isWindowRenderEvent eventsPayload
  let renderNeeded = windowRenderEvt || actionEvt || renderCurrentReq

  when (prevRenderNeeded || renderNeeded) $ do
    renderMethod <- use L.renderMethod

    case renderMethod of
      Right renderChan -> do
        liftIO . atomically $ writeTChan renderChan (MsgRender newWenv newRoot)
      Left renderer -> do
        let bgColor = newWenv ^. L.theme . L.clearColor

        liftIO $ renderWidgets window dpr renderer bgColor newWenv newRoot

  {-
  Used in the next rendering cycle.

  Temporary workaround: when rendering is needed, make sure to render the next
  frame too in order to avoid visual artifacts.
  -}
  L.renderRequested .= renderNeeded

  let fps = realToFrac _mlMaxFps
  let frameLength = round (1000000 / fps)
  let remainingMs = endTs - startTs
  let tempDelay = abs (frameLength - fromIntegral remainingMs * 1000)
  let nextFrameDelay = min frameLength tempDelay
  let latestRenderTs = if renderNeeded then startTs else _mlLatestRenderTs
  let newModel = newWenv ^. L.model
  let newLoopArgs = loopArgs {
    _mlLatestRenderTs = latestRenderTs,
    _mlFrameStartTs = startTs,
    _mlFrameAccumTs = if newSecond then 0 else _mlFrameAccumTs + ts,
    _mlFrameCount = if newSecond then 0 else _mlFrameCount + 1,
    _mlWidgetRoot = newRoot
  }

  when _mlIsGhci $ do
    ctx <- get
    liftIO $ updateReloadData ctx newRoot

  liftIO $ threadDelay nextFrameDelay

  shouldQuit <- use L.exitApplication

  when shouldQuit $
    void $ handleWidgetDispose newWenv newRoot

  unless shouldQuit (mainLoop window fontManager config newLoopArgs)

{-
Attempts to initialize a GL context in a separate OS thread to handle rendering
actions. This allows for continuous content updates when the user resizes the
window.

In case the setup fails, it notifies the parent process so it can fall back to
rendering in the main thread.
-}
startRenderThread
  :: (Eq s, WidgetEvent e)
  => TChan RenderSetupResult
  -> TChan (RenderMsg s e)
  -> SDL.Window
  -> SDL.GLContext
  -> [FontDef]
  -> Double
  -> WidgetEnv s e
  -> WidgetNode s e
  -> IO ()
startRenderThread setupChan msgChan window glCtx fonts dpr wenv root = do
  resp <- try $ SDL.glMakeCurrent window glCtx

  case resp of
    Right{} -> do
      renderer <- liftIO $ makeRenderer fonts dpr
      fontMgr <- liftIO $ makeFontManager fonts dpr

      atomically $ writeTChan setupChan RenderSetupMulti

      waitRenderMsg msgChan window renderer fontMgr state
    Left (SDL.SDLCallFailed _ _ err) -> do
      let msg = T.unpack err
      atomically $ writeTChan setupChan (RenderSetupMakeCurrentFailed msg)
    Left e -> do
      let msg = displayException e
      atomically $ writeTChan setupChan (RenderSetupMakeCurrentFailed msg)
  where
    state = RenderState dpr wenv root

waitRenderMsg
  :: (Eq s, WidgetEvent e)
  => TChan (RenderMsg s e)
  -> SDL.Window
  -> Renderer
  -> FontManager
  -> RenderState s e
  -> IO ()
waitRenderMsg msgChan window renderer fontMgr state = do
  msg <- atomically $ readTChan msgChan
  newState <- handleRenderMsg window renderer fontMgr state msg
  waitRenderMsg msgChan window renderer fontMgr newState

handleRenderMsg
  :: (Eq s, WidgetEvent e)
  => SDL.Window
  -> Renderer
  -> FontManager
  -> RenderState s e
  -> RenderMsg s e
  -> IO (RenderState s e)
handleRenderMsg window renderer fontMgr state (MsgInit newWenv newRoot) = do
  let RenderState dpr _ _ = state
  return (RenderState dpr newWenv newRoot)
handleRenderMsg window renderer fontMgr state (MsgRender tmpWenv newRoot) = do
  let RenderState dpr _ _ = state
  let newWenv = tmpWenv
        & L.fontManager .~ fontMgr
  let color = newWenv ^. L.theme . L.clearColor

  renderWidgets window dpr renderer color newWenv newRoot
  return (RenderState dpr newWenv newRoot)
handleRenderMsg window renderer fontMgr state (MsgResize _) = do
  newSize <- getViewportSize window (_rstDpr state)

  let RenderState dpr wenv root = state
  let viewport = Rect 0 0 (newSize ^. L.w) (newSize ^. L.h)
  let newWenv = wenv
        & L.fontManager .~ fontMgr
        & L.windowSize .~ newSize
        & L.viewport .~ viewport
  let color = newWenv ^. L.theme . L.clearColor
  let resizeCheck = const False
  let result = widgetResize (root ^. L.widget) newWenv root viewport resizeCheck
  let newRoot = result ^. L.node

  renderWidgets window dpr renderer color newWenv newRoot
  return state
handleRenderMsg window renderer fontMgr state (MsgRemoveImage name) = do
  deleteImage renderer name
  return state
handleRenderMsg window renderer fontMgr state (MsgRunInRender chan task) = do
  flip catchAny print $ do
    value <- task
    atomically $ writeTChan chan value
  return state

renderWidgets
  :: SDL.Window
  -> Double
  -> Renderer
  -> Color
  -> WidgetEnv s e
  -> WidgetNode s e
  -> IO ()
renderWidgets window dpr renderer clearColor wenv widgetRoot = do
  Size dwW dwH <- getDrawableSize window
  Size vpW vpH <- getViewportSize window dpr

  glViewport 0 0 (round dwW) (round dwH)

  glClearColor r g b a
  glClear GL_COLOR_BUFFER_BIT

  beginFrame renderer vpW vpH
  widgetRender (widgetRoot ^. L.widget) wenv widgetRoot renderer
  endFrame renderer

  renderRawTasks renderer

  beginFrame renderer vpW vpH
  renderOverlays renderer
  endFrame renderer

  renderRawOverlays renderer

  SDL.glSwapWindow window
  where
    r = fromIntegral (clearColor ^. L.r) / 255
    g = fromIntegral (clearColor ^. L.g) / 255
    b = fromIntegral (clearColor ^. L.b) / 255
    a = realToFrac (clearColor ^. L.a)

watchWindowResize :: TChan (RenderMsg s e) -> IO ()
watchWindowResize channel = do
  void . SDL.addEventWatch $ \ev -> do
    case SDL.eventPayload ev of
      SDL.WindowSizeChangedEvent sizeChangeData -> do
        let SDL.V2 nw nh = SDL.windowSizeChangedEventSize sizeChangeData
        let newSize = Size (fromIntegral nw) (fromIntegral nh)

        atomically $ writeTChan channel (MsgResize newSize)
      _ -> return ()

checkRenderCurrent :: (MonomerM s e m) => Millisecond -> Millisecond -> m Bool
checkRenderCurrent currTs renderTs = do
  renderCurrent <- use L.renderRequested
  schedule <- use L.renderSchedule
  L.renderSchedule .= Map.filter (renderScheduleActive currTs) schedule
  return (renderCurrent || renderNext schedule)
  where
    requiresRender = renderScheduleReq currTs renderTs
    renderNext schedule = any requiresRender schedule

renderScheduleReq :: Millisecond -> Millisecond -> RenderSchedule -> Bool
renderScheduleReq currTs renderTs schedule = required where
  RenderSchedule _ start ms _ = schedule
  stepCount = floor (fromIntegral (currTs - start) / fromIntegral ms)
  stepTs = start + ms * stepCount
  required = renderTs < stepTs

renderScheduleActive :: Millisecond -> RenderSchedule -> Bool
renderScheduleActive currTs schedule = scheduleActive where
  RenderSchedule _ start ms count = schedule
  stepCount = floor (fromIntegral (currTs - start) / fromIntegral ms)
  scheduleActive = maybe True (> stepCount) count

isWindowResized :: [SDL.EventPayload] -> Bool
isWindowResized eventsPayload = not status where
  status = null [ e | e@SDL.WindowResizedEvent {} <- eventsPayload ]

isWindowExposed :: [SDL.EventPayload] -> Bool
isWindowExposed eventsPayload = not status where
  status = null [ e | e@SDL.WindowExposedEvent {} <- eventsPayload ]

isMouseEntered :: [SDL.EventPayload] -> Bool
isMouseEntered eventsPayload = not status where
  status = null [ e | e@SDL.WindowGainedMouseFocusEvent {} <- eventsPayload ]

isWindowRenderEvent :: SDL.EventPayload -> Bool
isWindowRenderEvent SDL.WindowShownEvent{} = True
isWindowRenderEvent SDL.WindowExposedEvent{} = True
isWindowRenderEvent SDL.WindowMovedEvent{} = True
isWindowRenderEvent SDL.WindowResizedEvent{} = True
isWindowRenderEvent SDL.WindowSizeChangedEvent{} = True
isWindowRenderEvent SDL.WindowMaximizedEvent{} = True
isWindowRenderEvent SDL.WindowRestoredEvent{} = True
isWindowRenderEvent SDL.WindowGainedMouseFocusEvent{} = True
isWindowRenderEvent SDL.WindowGainedKeyboardFocusEvent{} = True
isWindowRenderEvent _ = False

getCurrentTimestamp :: MonadIO m => m Millisecond
getCurrentTimestamp = toMs <$> liftIO getCurrentTime
  where
    toMs = floor . (1e3 *) . nominalDiffTimeToSeconds . utcTimeToPOSIXSeconds

getElapsedTimestampSince :: MonadIO m => Millisecond -> m Millisecond
getElapsedTimestampSince start = do
  ts <- getCurrentTimestamp
  return (ts - start)

-- Hot reload support

reloadStoreId :: Word32
reloadStoreId = 0

getReloadData :: IO (Maybe (MonomerReloadData s e))
getReloadData = FS.lookupStore reloadStoreId >>= \case
  Just{} -> Just <$> FS.readStore (FS.Store reloadStoreId)
  _ -> return Nothing

setReloadData :: MonomerReloadData s e -> IO ()
setReloadData = FS.writeStore (FS.Store reloadStoreId)

resetReloadData :: IO ()
resetReloadData = FS.deleteStore (FS.Store reloadStoreId)

updateReloadData :: MonomerCtx s e -> WidgetNode s e -> IO ()
updateReloadData context widgetRoot = do
  whenJustM getReloadData $ \rd ->
    setReloadData rd {
      _mrdMonomerCtx = context,
      _mrdRoot = widgetRoot
    }

{-|
When running in GHCi, avoids reinitializing SDL, reuses the existing window and
restores the model and (merged) widget tree when code is reloaded.
-}
retrieveSDLWindow
  :: AppConfig s e
  -> TChan (RenderMsg s e)
  -> s
  -> IO (SDL.Window, SDL.GLContext, MonomerCtx s e)
retrieveSDLWindow config channel model = do
  getReloadData >>= \case
    Just rd -> return (_mrdWindow rd, _mrdGlContext rd, newCtx) where
      ctx = _mrdMonomerCtx rd
      newCtx = ctx {
        _mcMainModel = model,
        _mcRenderMethod = Right channel
      }
    Nothing -> do
      (window, dpr, epr, ctxRender) <- initSDLWindow config
      vpSize <- getViewportSize window dpr
      let newCtx = initMonomerCtx window channel vpSize dpr epr model
      return (window, ctxRender, newCtx)

retrieveModelAndRoot
  :: WidgetModel s
  => AppConfig s e
  -> s
  -> WidgetNode s e
  -> IO (s, Maybe (WidgetNode s e))
retrieveModelAndRoot config newModel newRoot = getReloadData >>= \case
  Just rd
    | checkFingerprint && fingerprint == _mrdModelFp rd ->
        return (_mrdMonomerCtx rd ^. L.mainModel, Just (_mrdRoot rd))
  _ -> do
    return (newModel, Nothing)
  where
    checkFingerprint = isJust (_apcModelFingerprintFn config)
    ~fingerprint = anythingToString newModel<|MERGE_RESOLUTION|>--- conflicted
+++ resolved
@@ -142,18 +142,13 @@
   when isGhci $
     setReloadData (MonomerReloadData window glCtx ctx modelFp newRoot)
 
-<<<<<<< HEAD
   resp <- runStateT (runAppLoop window glCtx channel oldRoot newRoot config) ctx
 
   -- Even when running on ghci, if exitApplication == True it means the user
   -- closed the window and it will need to be created again on reload.
   when (not isGhci || resp ^. _2 . L.exitApplication) $ do
-    detroySDLWindow window
+    destroySDLWindow window
     resetReloadData
-=======
-  runStateT (runAppLoop window glCtx channel appWidget config) monomerCtx
-  destroySDLWindow window
->>>>>>> d4270caa
   where
     config = mconcat configs
     compCfgs
