--- conflicted
+++ resolved
@@ -215,18 +215,7 @@
 Once installed, pressing `Ctrl-Shift-P` will allow you to invoke the
 `Start Ghcid` command. You can also run `ghcid` on the command line directly.
 
-<<<<<<< HEAD
-## Notes for macOS users
-=======
-With this you will be running your application in interpreted mode (`ghcid`
-under the hood uses `ghci`), allowing you to make changes and test them almost
-immediately.
-
-Note: when a file is saved, a new instance of the application will be in a new
-window. The previous window needs to be closed manually.
-
 ## Notes for Intel Mac users
->>>>>>> ff4ad259
 
 If you have a discrete GPU, and you'd rather have your application use the
 integrated GPU, you may want to copy `Info.plist` into the bin directory the
